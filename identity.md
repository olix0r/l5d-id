# Transparent Mutual Identity in the Virtual Private Mesh

In distributed, dynamically-scheduled microservice environments, it can be
very hard to know "who" is on either end of a connection. In order to answer
this question, we introduce an _Identity system_ that describes workloads
within the service mesh. This identity system is bound to cryptographic keys,
so that linkerd proxies can communicate confidentially, with mutually-
validated identities.

This is an important foundational step towards exposing _authorization
policies_ that describe how services are able to interact. However, aset of
header-oriented utilities will be exposed so that applications can begin to
implement auditing and authorization based on linkerd-specific headers.

## Goals

1. Automatically establish private sessions between
   linkerd-meshed pods using mTLS with minimal operator overhead.
2. Bootstrap trust & identity from Kubernetes primitives.
3. Wherever possible, prevent private key material from touching disk.
4. Expose opt-in identity information and controls to applications via HTTP headers.
5. The Linkerd controller should not need role bindings to access secrets in
   application namespaces.

### Non-goals

* Participate in TLS with arbitrary clients/servers.
* Provide identity for non-HTTP traffic.
* Provide generalized CA infrastructure.

## Overview

<<<<<<< HEAD
* The `--tls` flag---and all associated logic, including the `linkerd-ca`
  controller---is completely removed from control plane installation and proxy inject.
* A new controller service, `linkerd-identity`, is introduced into the default
  linkerd installation. This service exposes a gRPC certification API.
  Proxies use this API to obtain a validated TLS certificate from an API
  token and Certificate Signing Request.
* The proxy container generates ephemeral private keys, stored in memory within
  the pod. This enables multiple pods to share a logical identity without
  sharing key material, limiting the impact of an exfiltrated key.

### Installation

#### Configuration

A `linkerd-identity` service account must exist in the control plane namespace.

When the linkerd control plane is installed for the first time, the identity
service must be configured with some critical information:

* _Trust anchors_ -- A set of PEM-encoded root certificates that are used to
  validate identity certificates.
* A _Signing Key_ -- A DER-encoded private key to used to issue identity
  certificates. This key must not be password-protected.
* A _Signing Certificate_ -- An intermediate certificate that can be validated
  against the trust anchors.

A `linkerd-trust-anchor` ConfigMap is created in the controller namespace
containing the trust anchors file. This ConfigMap must be readable by the
Injector controller and by the user who deploys control plane pods.

A `linkerd-identity-signing` Secret is created in the controller namespace
containing the key and certificate. This Secret must ONLY be readable by the
linkerd-identity service account (i.e. and not the entire control plane
namespace). If the user does not have existing trust/signing infrastructure,
we should generate them during installation.

Additionally, the user may configure the following.

* A _trust domain_. In many configurations, this correspond to the cluster's
  configured DNS suffix (.e.g. `cluster.local`), though this is not a hard
  requirement and this trust domain need not be part of a real DNS domain.
  All identities issued in this mesh must be a subdomain of this trust
  domain.
* An _identity certificate lifetime_, indicating the amount of time for which
  the Identity services certifies identities. Initially, the default value
  should be 1 day.


#### Deployment

When deploying the control plane (pods), a new `linkerd-identity` deployment
is added, using the `linkerd-identity` service account. Control plane
injection works the same as proxy injection (described below), with one
important exception: Proxies in `linkerd-identity` pods are configured
slightly differently: instead of communicating through the mesh to reach the
`linkerd-identity` service, the proxy simply accesses the service over
`localhost`. This is necessary so that the service can bootstrap its own
identity.

The `linkerd-proxy-api` should be renamed to the `linkerd-destination`
service, since the proxy-api services are now (rightly) split across
networked services with separate privileges.

### Proxy Injection

### Destination Service
=======
This document proposes a plan for the following:

1. `--tls=optional` is removed. Identity is provided by default and may be
   disabled by `--disable-control-plane-identity` and inject-time
   configurations to opt-out of identity for applications.
   By default, when two meshed pods are communicating over HTTP,
   linkerd proxies will require validated TLS identity.
2. linkerd-ca's Secret distribution scheme (which incurs unnecessary RBAC
   with linkerd-identity's online certificate provisioning scheme. The proxy
   container is responsible for generating its own private key, storing it in
   memory, and obtaining (and refreshing) certificates from the (new)
   linkerd-identity control plane service to be used for TLS termination.
3. Linkerd's Identity is bound to Kubernetes Service Accounts, and trust is
   bootstrapped on the secure distribution of Kubernetes service account
   tokens and Secrets.
>>>>>>> a7542357

### Service Accounts & Identity

Previously, linkerd's `tls=optional` mode associated pod identity with,
effectively, a Kubernetes Deployment by publishing Secrets
(containing key material) that would be mounted into the appropriate pod.
However, any pod in deployment _mal_ can access deployment _bob_'s keys if
they share a service account. Service accounts are as good as Kubernetes can
give you, for now at least.

Linkerd identities are encoded as DNS-like names:

    UID . SERVICEACCOUNT . NAMESPACE . CONTROLLER_NS .sa.linkerd-identity. TRUST_DOMAIN...

For example:

    2c345c34-241f-11e9-bd44-80fa5b5b38db.testsa.default.linkerd.linkerd-identity.cluster.local

These names are intended to unambiguously identify a service account within a
linkerd controller's trust domain, and are not intended to be user-facing
(except for the purposes of validation and debugging). They should fit into
CA schemes, i.e. such that a signing authority (like the Identity service)

#### The Linkerd Identity Service

This change introduces a new gRPC service into linkerd2-proxy-api (though it
will *not* be served via the proxy-api Service, so that the Identity
service's privileges may be constrained appropriately).

The Identity service holds a signing key and certificate. As it receives
requests from proxies, it forwards the `token` onto the Kubernetes
`TokenReview` API to validate the service account. If the service account is
valid and the `certificate_signing_request` includes a `CommonName` with the
correct linkerd identity (as described above), it uses its signing key to
produce a short-lived certificate to the proxy.

The proxy can then use this certificate to prove its identity for both client
and server communications until the certificate expires.

At 80% of the certificate's lifetime (or, at least once per day), the proxy
renews its certificate from the identity service. It preemptively

##### Known Issue: Token Reuse

In the current proposal, each pod sends its service account to the Identity
service as proof of identity. A malicious Identity service could use this as
way to harvest service account tokens.

The proxy must validate the identity service's identity (when not
communicating over localhost) to ensure that it's sending the token to a
trusted endpoint.

Later, when the `BoundServiceAccountTokenVolume` feature is enabled in
Kubernetes, we should be able to obtain rotating tokens with a narrower
audience to further limit this exposure.


## The life of a Pod

### Inject

When a pod is injected (i.e. by Linkerd's inject controller), the injector
modifies the pod spec, as it did before, to add the container to pods. When
TLS is not explicitly disabled for the pod, it also does the following:

1. Add the controller's trust roots to the proxy pod and configure the
   proxy's environment appropriately.
2. Configure the proxy container with a tmpfs volume to the pod, to be used
   by the proxy to store key material in memory, though accessible for
   diagnostics during the pod's lifetime.
3. Configure the proxy with the hostname and identity of the linkerd
   proxy-api service.
4. Configure the proxy with the hostname of the linkerd identity service.
   The identity service's identity is discovered via the discovery service.

### When a Pod is compromised

In the case that a pod becomes compromised, we aim to limit the potential
exposure by (1) using unique, ephemeral keys in each proxy pod, and (2)
rotating certificates from the identity service frequently. However,
especially due to the service account token issue described above, the best
course of action is delete the Service Account and its resources.

This prevents the attacker from using the account's token to provision
additional certificates from the Identity service. This, coupled with short
certificate lifetimes, avoids the needs for complicated certificate
revocation schemes.

However, at this point, a new account may be created with the same name and
applications would be unable to distinguish the identity of the two accounts.
We compensate for this by including Kubernetes' unique UID in the identity
string in each certificate, e.g.:

    2c345c34-241f-11e9-bd44-80fa5b5b38db.testsa.default.linkerd.linkerd-identity.cluster.local
    44fbcb79-241f-11e9-bd44-80fa5b5b38db.testsa.default.linkerd.linkerd-identity.cluster.local


### Questions

1. What should the proxy do with previously established connections when a certificate rotates?
2. How should the trust roots be injected to proxies?
  * config maps proliferated to each namespace/service-account?
    * if names are random, garbage collection problem
    * if names are stable, updates at random deploy-time? (maybe ok)?
  * base64-encoded env variable decoded by the init process?

## Installing a Linkerd control plane
<|MERGE_RESOLUTION|>--- conflicted
+++ resolved
@@ -30,7 +30,6 @@
 
 ## Overview
 
-<<<<<<< HEAD
 * The `--tls` flag---and all associated logic, including the `linkerd-ca`
   controller---is completely removed from control plane installation and proxy inject.
 * A new controller service, `linkerd-identity`, is introduced into the default
@@ -97,23 +96,6 @@
 ### Proxy Injection
 
 ### Destination Service
-=======
-This document proposes a plan for the following:
-
-1. `--tls=optional` is removed. Identity is provided by default and may be
-   disabled by `--disable-control-plane-identity` and inject-time
-   configurations to opt-out of identity for applications.
-   By default, when two meshed pods are communicating over HTTP,
-   linkerd proxies will require validated TLS identity.
-2. linkerd-ca's Secret distribution scheme (which incurs unnecessary RBAC
-   with linkerd-identity's online certificate provisioning scheme. The proxy
-   container is responsible for generating its own private key, storing it in
-   memory, and obtaining (and refreshing) certificates from the (new)
-   linkerd-identity control plane service to be used for TLS termination.
-3. Linkerd's Identity is bound to Kubernetes Service Accounts, and trust is
-   bootstrapped on the secure distribution of Kubernetes service account
-   tokens and Secrets.
->>>>>>> a7542357
 
 ### Service Accounts & Identity
 
